package com.nagopy.kmp.habittracker.domain

import com.nagopy.kmp.habittracker.domain.usecase.AddHabitUseCase
import com.nagopy.kmp.habittracker.domain.usecase.CompleteTaskUseCase
import com.nagopy.kmp.habittracker.domain.usecase.CompleteTaskFromNotificationUseCase
import com.nagopy.kmp.habittracker.domain.usecase.DeleteHabitUseCase
import com.nagopy.kmp.habittracker.domain.usecase.GetAllHabitsUseCase
import com.nagopy.kmp.habittracker.domain.usecase.GetHabitUseCase
import com.nagopy.kmp.habittracker.domain.usecase.GetNextTasksUseCase
import com.nagopy.kmp.habittracker.domain.usecase.GetTodayTasksUseCase
import com.nagopy.kmp.habittracker.domain.usecase.ManageNotificationsUseCase
import com.nagopy.kmp.habittracker.domain.usecase.ScheduleNextNotificationUseCase
import com.nagopy.kmp.habittracker.domain.usecase.UpdateHabitUseCase
import org.koin.dsl.module

/**
 * Domain Layer - Contains business logic and domain entities
 * 
 * This layer contains:
 * - Domain entities (business models)
 * - Use cases (business logic)
 * - Repository interfaces
 * - Domain services
 */
val domainModule = module {
    single { GetAllHabitsUseCase(get()) }
    single { AddHabitUseCase(get()) }
    single { UpdateHabitUseCase(get(), get()) }
    single { DeleteHabitUseCase(get(), get()) }
    single { GetHabitUseCase(get()) }
    single { GetTodayTasksUseCase(get()) }
    single { GetNextTasksUseCase(get()) }
    single { CompleteTaskUseCase(get()) }
    single { ManageNotificationsUseCase(get()) }
    single { ScheduleNextNotificationUseCase(get(), get(), get()) }
<<<<<<< HEAD
    single { CompleteTaskFromNotificationUseCase(get()) }
    single { RequestNotificationPermissionOnStartupUseCase(get(), get()) }
=======
    single { CompleteTaskFromNotificationUseCase(get(), get()) }
>>>>>>> c2300f32
}<|MERGE_RESOLUTION|>--- conflicted
+++ resolved
@@ -33,10 +33,5 @@
     single { CompleteTaskUseCase(get()) }
     single { ManageNotificationsUseCase(get()) }
     single { ScheduleNextNotificationUseCase(get(), get(), get()) }
-<<<<<<< HEAD
     single { CompleteTaskFromNotificationUseCase(get()) }
-    single { RequestNotificationPermissionOnStartupUseCase(get(), get()) }
-=======
-    single { CompleteTaskFromNotificationUseCase(get(), get()) }
->>>>>>> c2300f32
 }