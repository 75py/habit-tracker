package com.nagopy.kmp.habittracker.presentation.habitedit

import androidx.lifecycle.ViewModel
import androidx.lifecycle.viewModelScope
import com.nagopy.kmp.habittracker.domain.model.Habit
import com.nagopy.kmp.habittracker.domain.model.FrequencyType
import com.nagopy.kmp.habittracker.domain.usecase.AddHabitUseCase
import com.nagopy.kmp.habittracker.domain.usecase.UpdateHabitUseCase
import com.nagopy.kmp.habittracker.domain.usecase.GetHabitUseCase
import com.nagopy.kmp.habittracker.domain.usecase.ManageNotificationsUseCase
import com.nagopy.kmp.habittracker.util.Logger
import kotlinx.coroutines.flow.MutableStateFlow
import kotlinx.coroutines.flow.StateFlow
import kotlinx.coroutines.flow.asStateFlow
import kotlinx.coroutines.launch
import kotlinx.datetime.Clock
import kotlinx.datetime.LocalDate
import kotlinx.datetime.LocalTime
import kotlinx.datetime.TimeZone
import kotlinx.datetime.todayIn

/**
 * ViewModel for the Habit Edit screen.
 * Manages the state of habit form and handles user interactions for adding/editing habits.
 */
class HabitEditViewModel(
    private val addHabitUseCase: AddHabitUseCase,
    private val updateHabitUseCase: UpdateHabitUseCase,
    private val getHabitUseCase: GetHabitUseCase,
    private val manageNotificationsUseCase: ManageNotificationsUseCase
) : ViewModel() {

    private val _uiState = MutableStateFlow(HabitEditUiState())
    val uiState: StateFlow<HabitEditUiState> = _uiState.asStateFlow()

    fun loadHabitForEdit(habitId: Long) {
        if (_uiState.value.editHabitId == habitId) {
            // Already loaded this habit
            return
        }
        
        viewModelScope.launch {
            _uiState.value = _uiState.value.copy(isLoading = true, editHabitId = habitId)
            
            try {
                val habit = getHabitUseCase(habitId)
                if (habit != null) {
                    _uiState.value = _uiState.value.copy(
                        editHabitId = habitId,
                        name = habit.name,
                        description = habit.description,
                        color = habit.color,
                        isActive = habit.isActive,
                        createdAt = habit.createdAt,
                        frequencyType = habit.frequencyType,
                        intervalHours = habit.intervalHours,
                        scheduledTimes = habit.scheduledTimes,
                        isLoading = false
                    )
                } else {
                    Logger.d("Habit with ID $habitId not found", tag = "HabitEdit")
                    _uiState.value = _uiState.value.copy(
                        isLoading = false,
                        saveError = "Habit not found"
                    )
                }
            } catch (exception: Exception) {
                Logger.e(exception, "Failed to load habit for editing", tag = "HabitEdit")
                _uiState.value = _uiState.value.copy(
                    isLoading = false,
                    saveError = exception.message ?: "Failed to load habit"
                )
            }
        }
    }

    fun updateName(name: String) {
        _uiState.value = _uiState.value.copy(
            name = name,
            nameError = if (name.isBlank()) "Name is required" else null
        )
    }

    fun updateDescription(description: String) {
        _uiState.value = _uiState.value.copy(description = description)
    }

    fun updateColor(color: String) {
        _uiState.value = _uiState.value.copy(color = color)
    }

    fun updateIsActive(isActive: Boolean) {
        _uiState.value = _uiState.value.copy(isActive = isActive)
    }

    fun updateFrequencyType(frequencyType: FrequencyType) {
        _uiState.value = _uiState.value.copy(
            frequencyType = frequencyType,
            intervalMinutes = if (frequencyType == FrequencyType.HOURLY) 60 else _uiState.value.intervalMinutes
        )
    }

    fun updateIntervalMinutes(intervalMinutes: Int) {
        _uiState.value = _uiState.value.copy(intervalMinutes = intervalMinutes)
    }
    
    fun updateIntervalValue(value: Int, unit: TimeUnit) {
        val intervalMinutes = when (unit) {
            TimeUnit.MINUTES -> value
            TimeUnit.HOURS -> value * 60
        }
        _uiState.value = _uiState.value.copy(
            intervalMinutes = intervalMinutes,
            intervalUnit = unit
        )
    }
    
    fun updateIntervalUnit(unit: TimeUnit) {
        _uiState.value = _uiState.value.copy(intervalUnit = unit)
    }

    fun updateScheduledTimes(scheduledTimes: List<LocalTime>) {
        _uiState.value = _uiState.value.copy(scheduledTimes = scheduledTimes)
    }

    fun saveHabit(onSuccess: (Long) -> Unit, onError: (String) -> Unit) {
        val currentState = _uiState.value
        
        // Validate form
        if (currentState.name.isBlank()) {
            _uiState.value = currentState.copy(nameError = "Name is required")
            return
        }

        _uiState.value = currentState.copy(isSaving = true, saveError = null)

        viewModelScope.launch {
            try {
                val isEditing = currentState.editHabitId != null
                
<<<<<<< HEAD
                if (isEditing) {
                    Logger.d("Updating habit: ${currentState.name}", tag = "HabitEdit")
                    
                    val habit = Habit(
                        id = currentState.editHabitId!!,
                        name = currentState.name.trim(),
                        description = currentState.description.trim(),
                        color = currentState.color,
                        isActive = currentState.isActive,
                        createdAt = currentState.createdAt ?: Clock.System.todayIn(TimeZone.currentSystemDefault()),
                        frequencyType = currentState.frequencyType,
                        intervalHours = currentState.intervalHours,
                        scheduledTimes = currentState.scheduledTimes
                    )

                    updateHabitUseCase(habit)
                    val habitId = currentState.editHabitId
                    
                    // Schedule notifications for the updated habit
                    try {
                        manageNotificationsUseCase.scheduleNotificationsForTodayTasks()
                    } catch (notificationException: Exception) {
                        // Notifications are not critical, so we don't fail the save operation
                        Logger.e(notificationException, "Failed to schedule notifications for updated habit", tag = "HabitEdit")
                    }
                    
                    _uiState.value = currentState.copy(isSaving = false)
                    onSuccess(habitId)
                } else {
                    Logger.d("Creating new habit: ${currentState.name}", tag = "HabitEdit")
                    
                    val habit = Habit(
                        name = currentState.name.trim(),
                        description = currentState.description.trim(),
                        color = currentState.color,
                        isActive = currentState.isActive,
                        createdAt = Clock.System.todayIn(TimeZone.currentSystemDefault()),
                        frequencyType = currentState.frequencyType,
                        intervalHours = currentState.intervalHours,
                        scheduledTimes = currentState.scheduledTimes
                    )

                    val habitId = addHabitUseCase(habit)
                    
                    // Schedule notifications for the new habit
                    try {
                        manageNotificationsUseCase.scheduleNotificationsForTodayTasks()
                    } catch (notificationException: Exception) {
                        // Notifications are not critical, so we don't fail the save operation
                        Logger.e(notificationException, "Failed to schedule notifications for new habit", tag = "HabitEdit")
                    }
                    
                    _uiState.value = currentState.copy(isSaving = false)
                    onSuccess(habitId)
=======
                val habit = Habit(
                    name = currentState.name.trim(),
                    description = currentState.description.trim(),
                    color = currentState.color,
                    isActive = currentState.isActive,
                    createdAt = Clock.System.todayIn(TimeZone.currentSystemDefault()),
                    frequencyType = currentState.frequencyType,
                    intervalMinutes = currentState.intervalMinutes,
                    scheduledTimes = currentState.scheduledTimes
                )

                val habitId = addHabitUseCase(habit)
                
                // Schedule notifications for the new habit
                try {
                    manageNotificationsUseCase.scheduleNotificationsForTodayTasks()
                } catch (notificationException: Exception) {
                    // Notifications are not critical, so we don't fail the save operation
                    Logger.e(notificationException, "Failed to schedule notifications for new habit", tag = "HabitEdit")
>>>>>>> 2d939ee8
                }
            } catch (exception: Exception) {
                Logger.e(exception, "Failed to save habit", tag = "HabitEdit")
                val errorMessage = exception.message ?: "Failed to save habit"
                _uiState.value = currentState.copy(
                    isSaving = false,
                    saveError = errorMessage
                )
                onError(errorMessage)
            }
        }
    }

    fun clearErrors() {
        _uiState.value = _uiState.value.copy(
            nameError = null,
            saveError = null
        )
    }
}

/**
 * Time unit for interval specification
 */
enum class TimeUnit {
    MINUTES, HOURS
}

/**
 * UI state for the Habit Edit screen
 */
data class HabitEditUiState(
    val editHabitId: Long? = null, // null for adding, habitId for editing
    val name: String = "",
    val description: String = "",
    val color: String = "#2196F3", // Default blue color
    val isActive: Boolean = true,
    val createdAt: LocalDate? = null, // Original creation date for editing
    val frequencyType: FrequencyType = FrequencyType.ONCE_DAILY,
    val intervalMinutes: Int = 1440, // Default 24 hours = 1440 minutes
    val intervalUnit: TimeUnit = TimeUnit.HOURS, // Default to hours for user convenience
    val scheduledTimes: List<LocalTime> = listOf(LocalTime(9, 0)),
    val nameError: String? = null,
    val saveError: String? = null,
<<<<<<< HEAD
    val isSaving: Boolean = false,
    val isLoading: Boolean = false
)
=======
    val isSaving: Boolean = false
) {
    // Helper property to get the interval value in the selected unit
    val intervalValue: Int
        get() = when (intervalUnit) {
            TimeUnit.MINUTES -> intervalMinutes
            TimeUnit.HOURS -> intervalMinutes / 60
        }
}
>>>>>>> 2d939ee8
<|MERGE_RESOLUTION|>--- conflicted
+++ resolved
@@ -53,7 +53,7 @@
                         isActive = habit.isActive,
                         createdAt = habit.createdAt,
                         frequencyType = habit.frequencyType,
-                        intervalHours = habit.intervalHours,
+                        intervalMinutes = habit.intervalMinutes,
                         scheduledTimes = habit.scheduledTimes,
                         isLoading = false
                     )
@@ -138,7 +138,6 @@
             try {
                 val isEditing = currentState.editHabitId != null
                 
-<<<<<<< HEAD
                 if (isEditing) {
                     Logger.d("Updating habit: ${currentState.name}", tag = "HabitEdit")
                     
@@ -150,7 +149,7 @@
                         isActive = currentState.isActive,
                         createdAt = currentState.createdAt ?: Clock.System.todayIn(TimeZone.currentSystemDefault()),
                         frequencyType = currentState.frequencyType,
-                        intervalHours = currentState.intervalHours,
+                        intervalMinutes = currentState.intervalMinutes,
                         scheduledTimes = currentState.scheduledTimes
                     )
 
@@ -177,7 +176,7 @@
                         isActive = currentState.isActive,
                         createdAt = Clock.System.todayIn(TimeZone.currentSystemDefault()),
                         frequencyType = currentState.frequencyType,
-                        intervalHours = currentState.intervalHours,
+                        intervalMinutes = currentState.intervalMinutes,
                         scheduledTimes = currentState.scheduledTimes
                     )
 
@@ -193,27 +192,6 @@
                     
                     _uiState.value = currentState.copy(isSaving = false)
                     onSuccess(habitId)
-=======
-                val habit = Habit(
-                    name = currentState.name.trim(),
-                    description = currentState.description.trim(),
-                    color = currentState.color,
-                    isActive = currentState.isActive,
-                    createdAt = Clock.System.todayIn(TimeZone.currentSystemDefault()),
-                    frequencyType = currentState.frequencyType,
-                    intervalMinutes = currentState.intervalMinutes,
-                    scheduledTimes = currentState.scheduledTimes
-                )
-
-                val habitId = addHabitUseCase(habit)
-                
-                // Schedule notifications for the new habit
-                try {
-                    manageNotificationsUseCase.scheduleNotificationsForTodayTasks()
-                } catch (notificationException: Exception) {
-                    // Notifications are not critical, so we don't fail the save operation
-                    Logger.e(notificationException, "Failed to schedule notifications for new habit", tag = "HabitEdit")
->>>>>>> 2d939ee8
                 }
             } catch (exception: Exception) {
                 Logger.e(exception, "Failed to save habit", tag = "HabitEdit")
@@ -258,12 +236,8 @@
     val scheduledTimes: List<LocalTime> = listOf(LocalTime(9, 0)),
     val nameError: String? = null,
     val saveError: String? = null,
-<<<<<<< HEAD
     val isSaving: Boolean = false,
     val isLoading: Boolean = false
-)
-=======
-    val isSaving: Boolean = false
 ) {
     // Helper property to get the interval value in the selected unit
     val intervalValue: Int
@@ -271,5 +245,4 @@
             TimeUnit.MINUTES -> intervalMinutes
             TimeUnit.HOURS -> intervalMinutes / 60
         }
-}
->>>>>>> 2d939ee8
+}